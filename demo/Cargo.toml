--- conflicted
+++ resolved
@@ -6,12 +6,7 @@
 publish = false
 
 [dependencies]
-<<<<<<< HEAD
-rayon = "1.2.0"
-#http = "0.1.18"    
-=======
 rayon = "1.3.0"
->>>>>>> e47714da
 
 [target.'cfg(all(any(target_arch = "x86_64", target_arch = "aarch64"), target_os = "hermit"))'.dependencies]
 hermit-sys = { path = "../hermit-sys", default-features = false, features = ["smoltcp"] }
