--- conflicted
+++ resolved
@@ -19,13 +19,10 @@
 features = ["pci", "acpi", "smoltcp", "with_submodule"]
 
 [features]
-<<<<<<< HEAD
 default = ["smp"]
 smp = ["hermit-sys/smp"]
-=======
 vga = ["hermit-sys/vga"]
 dhcpv4 = ["hermit-sys/dhcpv4"]
->>>>>>> b6b431d4
 
 [[bin]]
 name = "server-bw"
