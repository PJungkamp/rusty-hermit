--- conflicted
+++ resolved
@@ -48,16 +48,15 @@
 
 	cmd.arg("--no-default-features");
 	cmd.arg("--features");
-<<<<<<< HEAD
+  cmd.arg("pci,acpi");
+  #[cfg(feature = "smp")]
+  cmd.arg("--features");
 	#[cfg(feature = "smp")]
-	cmd.arg("pci,acpi,smp");
-	#[cfg(not(feature = "smp"))]
-=======
+	cmd.arg("smp");
 	#[cfg(feature = "fsgs_base")]
+  cmd.arg("--features");
+  #[cfg(feature = "fsgs_base")]
 	cmd.arg("pci,acpi,fsgs_base");
-	#[cfg(not(feature = "fsgs_base"))]
->>>>>>> acb58456
-	cmd.arg("pci,acpi");
 
 	#[cfg(feature = "instrument")]
 	cmd.env("RUSTFLAGS", "-Z instrument-mcount");
