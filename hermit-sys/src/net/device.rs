--- conflicted
+++ resolved
@@ -94,24 +94,14 @@
 			.routes(routes)
 			.finalize();
 
-<<<<<<< HEAD
 		NetworkState::Initialized(Mutex::new(Self {
 			iface,
 			socket_set,
-=======
-		NetworkState::Initialized(Self {
-			iface,
-			sockets,
->>>>>>> a626e9f2
 			dhcp,
             socket_map: std::collections::HashMap::new(),
 			prev_cidr,
 			waker: WakerRegistration::new(),
-<<<<<<< HEAD
 		}))
-=======
-		})
->>>>>>> a626e9f2
 	}
 
 	#[cfg(not(feature = "dhcpv4"))]
@@ -179,20 +169,12 @@
 			.routes(routes)
 			.finalize();
 
-<<<<<<< HEAD
-		NetworkState::Initialized(Mutex::new(Self {
+		NetworkState::Initialized(Self {
 			iface,
 			socket_set: SocketSet::new(vec![]),
             socket_map: std::collections::HashMap::new(),
 			waker: WakerRegistration::new(),
-		}))
-=======
-		NetworkState::Initialized(Self {
-			iface,
-			sockets: SocketSet::new(vec![]),
-			waker: WakerRegistration::new(),
 		})
->>>>>>> a626e9f2
 	}
 }
 
