pub mod device;
mod executor;
mod waker;

#[cfg(target_arch = "aarch64")]
use aarch64::regs::*;
#[cfg(target_arch = "x86_64")]
use std::arch::x86_64::_rdtsc;
use std::convert::TryInto;
<<<<<<< HEAD
use std::collections::HashMap;
=======
use std::ops::DerefMut;
>>>>>>> a626e9f2
use std::str::FromStr;
use std::sync::atomic::{AtomicU16, AtomicUsize, Ordering};
use std::sync::Mutex;
use std::task::{Context, Poll};
use std::u16;

<<<<<<< HEAD
mod smol {
    #[cfg(feature = "dhcpv4")]
    pub use smoltcp::dhcp::Dhcpv4Client;
    #[cfg(feature = "dhcpv4")]
    pub use smoltcp::wire::{IpCidr, Ipv4Address, Ipv4Cidr};
    #[cfg(feature = "trace")]
    pub use smoltcp::phy::EthernetTracer;

    pub use smoltcp::phy::Device;
    pub use smoltcp::time::{Duration, Instant};
    pub use smoltcp::wire::{IpAddress,IpEndpoint};
    pub use smoltcp::socket::{
        Socket,SocketSet,SocketHandle,TcpSocket,TcpSocketBuffer,TcpState
    };
    pub use smoltcp::Error;
}

use hermit_abi::Tid;
use hermit_abi::net as abi;
use hermit_abi::io;

use futures_lite::future;

use crate::net::device::HermitNet;
use crate::net::executor::{block_on, spawn, run_executor};
use crate::net::waker::WakerRegistration;

macro_rules! abi_to_smol {
    ($expr:expr => IpEndpoint) => {
        match $expr {
            abi::SocketAddr::V4(addr) => {
                let ip = abi_to_smol!(addr.ip_addr => Ipv4Address);
                smol::IpEndpoint { 
                    addr: ip,
                    port: addr.port 
                }
            },
            abi::SocketAddr::V6(addr) => {
                let ip = abi_to_smol!(addr.ip_addr => Ipv6Address);
                smol::IpEndpoint { 
                    addr: ip,
                    port: addr.port 
                }
            },
        }
    };
    ($expr:expr => IpAddress) => {
        match $expr {
            abi::IpAddr::V4(ip) => abi_to_smol!(ip => Ipv4Address),
            abi::IpAddr::V6(ip) => abi_to_smol!(ip => Ipv6Address),
        }
    };
    ($expr:expr => Ipv4Address) => {
        {
            let ip = $expr;
            smol::IpAddress::v4(ip.a ,ip.b ,ip.c ,ip.d)
        }
    };
    ($expr:expr => Ipv6Address) => {
        {
            let ip = $expr;
            smol::IpAddress::v6(ip.a, ip.b, ip.c, ip.d, ip.e, ip.f, ip.g, ip.h)
        }
    }
}

// reduce boilerplate and convieniently use hermit_abi::io:Error everywhere
macro_rules! IOError {
    ($kind:ident, $msg:literal) => {
        io::Error {
            kind: hermit_abi::io::ErrorKind::$kind,
            msg: $msg,
        }
    }
}

pub(crate) enum NetworkState {
	Missing,
	InitializationFailed,
	Initialized(Mutex<NetworkInterface<HermitNet>>),
}

static mut NIC: NetworkState = NetworkState::Missing;

impl NetworkState {
    pub fn with<F,R>(&self, f: F) -> Result<R,io::Error> 
    where
        F: FnOnce(&mut NetworkInterface<HermitNet>) -> Result<R,io::Error>,
    {
		match self {
			NetworkState::Initialized(nic) => {
				let mut guard = nic.lock()
                    .map_err(|_| IOError!(Other,"Network Interface Poisoned"))?;
                f(&mut* guard)
			}
			_ => {
                Err(IOError!(NotFound,"Network Interface not found"))
			}
		}
    }

    pub fn try_with<F,R>(&self, f: F) -> Result<R,io::Error> 
    where
        F: FnOnce(&mut NetworkInterface<HermitNet>) -> Result<R,io::Error>,
    {
		match self {
			NetworkState::Initialized(nic) => {
				let mut guard = nic.try_lock()
                    .map_err(|_| IOError!(WouldBlock,"Network Interface locked"))?;
                f(&mut* guard)
			}
			_ => {
                Err(IOError!(NotFound,"Network Interface not found"))
			}
		}
    }
=======
#[cfg(feature = "dhcpv4")]
use smoltcp::dhcp::Dhcpv4Client;
use smoltcp::phy::Device;
#[cfg(feature = "trace")]
use smoltcp::phy::EthernetTracer;
use smoltcp::socket::{SocketHandle, SocketSet, TcpSocket, TcpSocketBuffer, TcpState};
use smoltcp::time::{Duration, Instant};
use smoltcp::wire::IpAddress;
#[cfg(feature = "dhcpv4")]
use smoltcp::wire::{IpCidr, Ipv4Address, Ipv4Cidr};
use smoltcp::Error;

use futures_lite::future;

use crate::net::device::HermitNet;
use crate::net::executor::{block_on, poll_on, spawn};
use crate::net::waker::WakerRegistration;

pub(crate) enum NetworkState {
	Missing,
	InitializationFailed,
	Initialized(NetworkInterface<HermitNet>),
}

impl NetworkState {
	fn as_nic_mut(&mut self) -> Result<&mut NetworkInterface<HermitNet>, &'static str> {
		match self {
			NetworkState::Initialized(nic) => Ok(nic),
			_ => Err("Network is not initialized!"),
		}
	}
}

lazy_static! {
	static ref NIC: Mutex<NetworkState> = Mutex::new(NetworkState::Missing);
>>>>>>> a626e9f2
}

extern "C" {
	fn sys_yield();
	fn sys_spawn(
		id: *mut Tid,
		func: extern "C" fn(usize),
		arg: usize,
		prio: u8,
		selector: isize,
	) -> i32;
	fn sys_netwait();
}

/// Default keep alive interval in milliseconds
const DEFAULT_KEEP_ALIVE_INTERVAL: u64 = 75000;

static LOCAL_ENDPOINT: AtomicU16 = AtomicU16::new(0);
static CURRENT_SOCKET: AtomicUsize = AtomicUsize::new(1);

<<<<<<< HEAD
#[derive(Clone)]
pub(crate) struct MapEntry {
    handle: smol::SocketHandle,
    info: abi::SocketInfo,
    ref_count: usize,
}

pub(crate) struct NetworkInterface<T: for<'a> smol::Device<'a>> {
=======
pub(crate) struct NetworkInterface<T: for<'a> Device<'a>> {
>>>>>>> a626e9f2
	#[cfg(feature = "trace")]
	pub iface: smoltcp::iface::EthernetInterface<'static, EthernetTracer<T>>,
	#[cfg(not(feature = "trace"))]
	pub iface: smoltcp::iface::EthernetInterface<'static, T>,
<<<<<<< HEAD
	pub socket_set: smol::SocketSet<'static>,
    pub socket_map: HashMap<abi::Socket,MapEntry>,
    //pub event_map: HashMap<abi::Socket,Arc<Mutex<Vec<abi::event::Event>>>>,
=======
	pub sockets: SocketSet<'static>,
>>>>>>> a626e9f2
	#[cfg(feature = "dhcpv4")]
	dhcp: Dhcpv4Client,
	#[cfg(feature = "dhcpv4")]
	prev_cidr: Ipv4Cidr,
	waker: WakerRegistration,
}

impl<T> NetworkInterface<T>
where
	T: for<'a> smol::Device<'a>,
{
<<<<<<< HEAD
	pub(crate) fn insert_socket(
        &mut self, 
        smol_socket: smol::Socket<'static>, 
        info: abi::SocketInfo
    ) -> io::Result<abi::Socket> {
		let handle = self.socket_set.add(smol_socket);
        let abi_socket = abi::Socket { 
            id: CURRENT_SOCKET.fetch_add(1usize, Ordering::Relaxed) 
        };
        self.socket_map.insert(
            abi_socket.clone(),
            MapEntry { handle, info, ref_count: 1 },
        );

		Ok(abi_socket)
	}

	pub(crate) fn with_socket<F,R>(&mut self, handle: smol::SocketHandle, f: F) -> R
    where
        F: FnOnce(&mut smol::TcpSocket) -> R
    {
        let mut socket = self.socket_set.get::<smol::TcpSocket>(handle);
        f(&mut*socket)
    }

    pub(crate) fn get(&self, socket: abi::Socket) -> io::Result<MapEntry> {
        self.socket_map.get(&socket)
            .map(|entry| entry.clone())
            .ok_or(IOError!(InvalidInput, "Unknown Socket"))
    }

    pub(crate) fn get_mut(&mut self, socket: abi::Socket) -> io::Result<&mut MapEntry> {
        self.socket_map.get_mut(&socket)
            .ok_or(IOError!(InvalidInput, "Unknown Socket"))
    }

    pub(crate) fn remove(&mut self, socket: abi::Socket) -> io::Result<()> {
        self.socket_map.remove(&socket)
            .map(|entry| self.socket_set.release(entry.handle))
            .ok_or(IOError!(InvalidInput, "Unknown Socket"))
    }

    pub(crate) fn retain(&mut self, socket: abi::Socket) -> io::Result<()> {
        self.socket_map.get_mut(&socket)
            .map(|entry| entry.ref_count += 1)
            .ok_or(IOError!(InvalidInput, "Unknown Socket"))
    }

    pub(crate) fn release(&mut self, socket: abi::Socket) -> io::Result<MapEntry> {
        self.socket_map.get_mut(&socket)
            .map(|entry| {
                if entry.ref_count > 0 { 
                    entry.ref_count -= 1;
                } else { panic!("internal error in NIC's socket_map") }
                entry.clone()
            })
            .map(|entry| {
                if entry.ref_count == 0 {
                   self.remove(socket);
                }
                entry
            })
            .ok_or(IOError!(InvalidInput, "Unknown Socket"))
    }

    pub(crate) fn create_tcp(&mut self, info: abi::SocketInfo) -> io::Result<abi::Socket> {
		let tcp_rx_buffer = smol::TcpSocketBuffer::new(vec![0; 65535]);
		let tcp_tx_buffer = smol::TcpSocketBuffer::new(vec![0; 65535]);
		let tcp_socket = smol::TcpSocket::new(tcp_rx_buffer, tcp_tx_buffer);
        self.insert_socket( tcp_socket.into(), info)
    }

    pub(crate) fn create_tcp_with_port(&mut self, port: Option<u16>) 
        -> io::Result<abi::Socket> 
    {
        self.create_tcp(
            abi::SocketInfo {
                socket_addr: abi::SocketAddr::V4(abi::SocketAddrV4 {
                    ip_addr: abi::Ipv4Addr::UNSPECIFIED,
                    port: port.unwrap_or_else(|| local_endpoint()),
                }),
                socket_type: abi::SocketType::Tcp,
                non_blocking: false,
            }
        )
    }

=======
	pub(crate) fn create_handle(&mut self) -> Result<Handle, ()> {
		let tcp_rx_buffer = TcpSocketBuffer::new(vec![0; 65535]);
		let tcp_tx_buffer = TcpSocketBuffer::new(vec![0; 65535]);
		let tcp_socket = TcpSocket::new(tcp_rx_buffer, tcp_tx_buffer);
		let tcp_handle = self.sockets.add(tcp_socket);

		Ok(tcp_handle)
	}

>>>>>>> a626e9f2
	pub(crate) fn wake(&mut self) {
		self.waker.wake()
	}

<<<<<<< HEAD
	pub(crate) fn poll_common(&mut self, timestamp: smol::Instant) {
=======
	pub(crate) fn poll_common(&mut self, timestamp: Instant) {
>>>>>>> a626e9f2
		while self
			.iface
			.poll(&mut self.socket_set, timestamp.into())
			.unwrap_or(true)
		{
            debug!("poll_common() loop");
			// just to make progress
		}
		#[cfg(feature = "dhcpv4")]
		let config = self
			.dhcp
			.poll(&mut self.iface, &mut self.sockets, timestamp)
			.unwrap_or_else(|e| {
				debug!("DHCP: {:?}", e);
				None
			});
		#[cfg(feature = "dhcpv4")]
		config.map(|config| {
			debug!("DHCP config: {:?}", config);
			if let Some(cidr) = config.address {
				if cidr != self.prev_cidr && !cidr.address().is_unspecified() {
					self.iface.update_ip_addrs(|addrs| {
						addrs.iter_mut().next().map(|addr| {
							*addr = smol::IpCidr::Ipv4(cidr);
						});
					});
					self.prev_cidr = cidr;
					debug!("Assigned a new IPv4 address: {}", cidr);
				}
			}

			config.router.map(|router| {
				self.iface
					.routes_mut()
					.add_default_ipv4_route(router)
					.unwrap()
			});
			self.iface.routes_mut().update(|routes_map| {
				routes_map
					.get(&smol::IpCidr::new(smol::Ipv4Address::UNSPECIFIED.into(), 0))
					.map(|default_route| {
						debug!("Default gateway: {}", default_route.via_router);
					});
			});

			if config.dns_servers.iter().any(|s| s.is_some()) {
				debug!("DNS servers:");
				for dns_server in config.dns_servers.iter().filter_map(|s| *s) {
					debug!("- {}", dns_server);
				}
			}
		});
<<<<<<< HEAD
=======
	}

	pub(crate) fn poll(&mut self, cx: &mut Context<'_>, timestamp: Instant) {
		self.waker.register(cx.waker());
		self.poll_common(timestamp);
	}

	pub(crate) fn poll_delay(&mut self, timestamp: Instant) -> Option<Duration> {
		self.iface.poll_delay(&self.sockets, timestamp)
>>>>>>> a626e9f2
	}
}

<<<<<<< HEAD
	pub(crate) fn poll(&mut self, cx: &mut Context<'_>, timestamp: smol::Instant) {
		self.waker.register(cx.waker());
		self.poll_common(timestamp);
	}

	pub(crate) fn poll_delay(&mut self, timestamp: smol::Instant) -> Option<smol::Duration> {
		self.iface.poll_delay(&self.socket_set, timestamp)
	}
}

pub(crate) struct AsyncTcpSocket {
    handle: smol::SocketHandle,
}

impl AsyncTcpSocket {
	fn with<F,R>(&self, f: F) -> R 
    where
        F: FnOnce(&mut smol::TcpSocket) -> R
    {
        unsafe {
            NIC.with(|nic| {
                let ret = nic.with_socket(self.handle,f);
                nic.wake();
                Ok(ret)
            }).unwrap()
        }
	}

	fn try_with<F,R>(&self, f: F) -> io::Result<R> 
    where
        F: FnOnce(&mut smol::TcpSocket) -> R
    {
        unsafe {
            NIC.try_with(|nic| {
                let ret = nic.with_socket(self.handle,f);
                nic.wake();
                Ok(ret)
            })
        }
	}

    /// Not in CLOSED, TIME-WAIT or LISTEN state
	pub(crate) fn is_active(&self) -> bool {
	    self.with( |socket| socket.is_active())
    }

    /// Not in CLOSED or TIME-WAIT state
	pub(crate) fn is_open(&self) -> bool {
	    self.with( |socket| socket.is_open())
    }

    /// In LISTENING state
	pub(crate) fn is_listening(&self) -> bool {
	    self.with( |socket| socket.is_open())
    }

    /// In ESTABLISHED state
    pub(crate) fn is_connected(&self) -> bool {
        self.with(|socket| if let smol::TcpState::Established = socket.state() {
            true
        } else {
            false
        })
    }

    /// has data is receive buffer and may recv data
    pub(crate) fn can_recv(&self) -> bool {
        self.with(|socket| socket.can_recv())
    }

    /// send buffer not full and can send
    pub(crate) fn can_send(&self) -> bool {
        self.with(|socket| socket.can_send())
    }

	pub(crate) fn connect(
        &self, 
        remote: smol::IpEndpoint,
        local: smol::IpEndpoint, 
    ) -> io::Result<()> {
	    self.with( |socket| socket.connect(
            remote,
            local,
        ))
        .map_err(|_| IOError!(Other, "can't connect. internal tcp error"))
    }

	pub(crate) fn listen(&self, local_addr: smol::IpEndpoint) -> io::Result<()> {
        self.with(|socket| socket
            .listen(local_addr)
            .map_err(|err| match err {
                smol::Error::Illegal => IOError!(Other, "already open"),
                smol::Error::Unaddressable => 
                    IOError!(InvalidInput, "port unspecified"),
                _ => IOError!(Other, "unexpected internal error"),
            }))
    }

	pub(crate) fn accept(self) -> io::Result<smol::IpEndpoint> {
		self.with(|socket| {
            socket.set_keep_alive(
                Some(smol::Duration::from_millis(DEFAULT_KEEP_ALIVE_INTERVAL)));
            Ok(socket.remote_endpoint())
        })
	}

	pub(crate) fn read(self, buffer: &mut [u8]) -> io::Result<usize> {
		self.with(|socket| {
            if socket.can_recv() {
				socket.recv_slice(buffer).map_err(|_|
                    IOError!(Other, "receive failed"))
            } else {
                Err(IOError!(Other, "Can't receive"))
            }
        })
    }

	pub(crate) fn write(self, buffer: &[u8]) -> io::Result<usize> {
		self.with(|socket| 
            if socket.can_send() {
				socket.send_slice(buffer).map_err(|_| 
                    IOError!(Other, "receive failed"))
			} else {
                Err(IOError!(Other, "can't receive"))
            }
		)
	}

	pub(crate) async fn wait_for_readable(self) -> io::Result<Self> {
		future::poll_fn(|cx| {
			self.try_with(|socket| 
                if !socket.may_recv() {
				    Poll::Ready(Err(IOError!(ConnectionAborted,"socket closed")))
                } else if socket.can_recv() {
                    Poll::Ready(Ok(()))
				} else {
                    socket.register_recv_waker(cx.waker());
                    Poll::Pending
                }
			).unwrap_or(Poll::Pending)
		}).await?;
        Ok(self)
	}

	pub(crate) async fn wait_for_writeable(self) -> io::Result<Self> {
		future::poll_fn(|cx| {
			self.try_with(|socket| 
                if !socket.may_send() {
				    Poll::Ready(Err(IOError!(ConnectionAborted,"socket closed")))
                } else if socket.can_send() {
                    Poll::Ready(Ok(()))
				} else {
                    socket.register_send_waker(cx.waker());
                    Poll::Pending
                }
			).unwrap_or(Poll::Pending)
		}).await?;
        Ok(self)
	}

    pub(crate) async fn wait_for_incoming_connection(self) -> io::Result<Self> {
		future::poll_fn(|cx| {
			self.try_with(|socket|
                if !socket.is_open() {
                    Poll::Ready(Err(IOError!(ConnectionRefused,"socket closed")))
                } else if socket.is_active() {
					Poll::Ready(Ok(()))
				} else { // socket is still listening
                    socket.register_recv_waker(cx.waker());
                    Poll::Pending
				}
			).unwrap_or(Poll::Pending)
		}).await?;
        Ok(self)
    }

	pub(crate) async fn wait_for_connection(self) -> io::Result<()> {
		future::poll_fn(|cx| {
			self.with(|socket| { 
                debug!("socket in state {:?}", socket.state());
                if !socket.is_open() {
                    Poll::Ready(Err(IOError!(ConnectionRefused, "socket closed")))
                } else if let smol::TcpState::Established = socket.state() {
                    Poll::Ready(Ok(()))
                } else {
                    socket.register_send_waker(cx.waker());
                    Poll::Pending
                }
             })
        }).await
	}

	pub(crate) async fn close(self) -> io::Result<()> {
        // check whether the connection is already closed
		let _check = future::poll_fn(|cx| {
			self.with(|socket| match socket.state() {
				smol::TcpState::Closed => Poll::Ready(
                    Err(IOError!(NotConnected,"socket already closed"))),
				smol::TcpState::FinWait1
				| smol::TcpState::FinWait2
				| smol::TcpState::Closing
				| smol::TcpState::TimeWait => Poll::Ready(
                    Err(IOError!(NotConnected,"socket already closing"))),
				_ => {
					if socket.send_queue() > 0 {
						socket.register_send_waker(cx.waker());
						Poll::Pending
					} else {
						socket.close();
=======
pub(crate) struct AsyncSocket(Handle);

impl AsyncSocket {
	pub(crate) fn new() -> Self {
		let handle = NIC
			.lock()
			.unwrap()
			.as_nic_mut()
			.unwrap()
			.create_handle()
			.unwrap();
		Self(handle)
	}

	fn with<R>(&self, f: impl FnOnce(&mut TcpSocket) -> R) -> R {
		let mut guard = NIC.lock().unwrap();
		let nic = guard.as_nic_mut().unwrap();
		let res = {
			let mut s = nic.sockets.get::<TcpSocket>(self.0);
			f(&mut *s)
		};
		nic.wake();
		res
	}

	pub(crate) async fn connect(&self, ip: &[u8], port: u16) -> Result<Handle, Error> {
		let address = IpAddress::from_str(std::str::from_utf8(ip).map_err(|_| Error::Illegal)?)
			.map_err(|_| Error::Illegal)?;

		self.with(|s| {
			s.connect(
				(address, port),
				LOCAL_ENDPOINT.fetch_add(1, Ordering::SeqCst),
			)
		})
		.map_err(|_| Error::Illegal)?;

		future::poll_fn(|cx| {
			self.with(|s| match s.state() {
				TcpState::Closed | TcpState::TimeWait => Poll::Ready(Err(Error::Unaddressable)),
				TcpState::Listen => Poll::Ready(Err(Error::Illegal)),
				TcpState::SynSent | TcpState::SynReceived => {
					s.register_send_waker(cx.waker());
					Poll::Pending
				}
				_ => Poll::Ready(Ok(self.0)),
			})
		})
		.await
	}

	pub(crate) async fn accept(&self, port: u16) -> Result<(IpAddress, u16), Error> {
		self.with(|s| s.listen(port).map_err(|_| Error::Illegal))?;

		future::poll_fn(|cx| {
			self.with(|s| {
				if s.is_active() {
					Poll::Ready(Ok(()))
				} else {
					match s.state() {
						TcpState::Closed
						| TcpState::Closing
						| TcpState::FinWait1
						| TcpState::FinWait2 => Poll::Ready(Err(Error::Illegal)),
						_ => {
							s.register_recv_waker(cx.waker());
							Poll::Pending
						}
					}
				}
			})
		})
		.await?;

		let mut guard = NIC.lock().unwrap();
		let nic = guard.as_nic_mut().map_err(|_| Error::Illegal)?;
		let mut socket = nic.sockets.get::<TcpSocket>(self.0);
		socket.set_keep_alive(Some(Duration::from_millis(DEFAULT_KEEP_ALIVE_INTERVAL)));
		let endpoint = socket.remote_endpoint();

		Ok((endpoint.addr, endpoint.port))
	}

	pub(crate) async fn read(&self, buffer: &mut [u8]) -> Result<usize, Error> {
		future::poll_fn(|cx| {
			self.with(|s| match s.state() {
				TcpState::FinWait1
				| TcpState::FinWait2
				| TcpState::Closed
				| TcpState::Closing
				| TcpState::TimeWait => Poll::Ready(Err(Error::Illegal)),
				_ => {
					if s.may_recv() {
						Poll::Ready(s.recv_slice(buffer))
					} else {
						s.register_recv_waker(cx.waker());
						Poll::Pending
					}
				}
			})
		})
		.await
		.map_err(|_| Error::Illegal)
	}

	pub(crate) async fn write(&self, buffer: &[u8]) -> Result<usize, Error> {
		future::poll_fn(|cx| {
			self.with(|s| match s.state() {
				TcpState::FinWait1
				| TcpState::FinWait2
				| TcpState::Closed
				| TcpState::Closing
				| TcpState::TimeWait => Poll::Ready(Err(Error::Illegal)),
				_ => {
					if !s.may_recv() {
						Poll::Ready(Ok(0))
					} else if s.can_send() {
						Poll::Ready(s.send_slice(buffer).map_err(|_| Error::Illegal))
					} else {
						s.register_send_waker(cx.waker());
						Poll::Pending
					}
				}
			})
		})
		.await
	}

	pub(crate) async fn close(&self) -> Result<(), Error> {
		future::poll_fn(|cx| {
			self.with(|s| match s.state() {
				TcpState::FinWait1
				| TcpState::FinWait2
				| TcpState::Closed
				| TcpState::Closing
				| TcpState::TimeWait => Poll::Ready(Err(Error::Illegal)),
				_ => {
					if s.send_queue() > 0 {
						s.register_send_waker(cx.waker());
						Poll::Pending
					} else {
						s.close();
>>>>>>> a626e9f2
						Poll::Ready(Ok(()))
					}
				}
			})
		})
<<<<<<< HEAD
		.await;

        // fully close the connection
        // ToDo: detach a separate future which fully closes the connection 
        //       and emits an event, currently this waits an eternity in
        //       TIMEWAIT
		future::poll_fn(|cx| {
			self.with(|socket| match socket.state() {
				smol::TcpState::Closed | smol::TcpState::TimeWait => Poll::Ready(Ok(())),
				_ => {
					socket.register_send_waker(cx.waker());
=======
		.await?;

		future::poll_fn(|cx| {
			self.with(|s| match s.state() {
				TcpState::FinWait1
				| TcpState::FinWait2
				| TcpState::Closed
				| TcpState::Closing
				| TcpState::TimeWait => Poll::Ready(Ok(())),
				_ => {
					s.register_send_waker(cx.waker());
>>>>>>> a626e9f2
					Poll::Pending
				}
			})
		})
		.await
<<<<<<< HEAD
        //.and(check)
	}
}

impl From<smol::SocketHandle> for AsyncTcpSocket {
	fn from(handle: smol::SocketHandle) -> Self {
		AsyncTcpSocket { handle }
=======
	}
}

impl From<Handle> for AsyncSocket {
	fn from(handle: Handle) -> Self {
		AsyncSocket(handle)
>>>>>>> a626e9f2
	}
}

fn local_endpoint() -> u16 {
    LOCAL_ENDPOINT.fetch_add(1, Ordering::Acquire) | 0xC000
}

#[cfg(target_arch = "x86_64")]
fn start_endpoint() -> u16 {
	(
        (unsafe { _rdtsc() as u64 }) 
        % (u16::MAX as u64) 
    )
    .try_into()
    .unwrap()
}

#[cfg(target_arch = "aarch64")]
fn start_endpoint() -> u16 {
	(
        CNTPCT_EL0.get() 
        % (u16::MAX as u64) 
    )
    .try_into()
    .unwrap()
}

pub(crate) fn network_delay(timestamp: smol::Instant) -> Option<smol::Duration> {
	unsafe { NIC.try_with(|nic| Ok(nic.poll_delay(timestamp))).ok().flatten() }
}

// make this part of executor run
pub(crate) async fn network_run() {
	future::poll_fn(|cx| unsafe { 
        debug!("polling network future!");
        NIC.try_with(|nic| {
            debug!("running future");
            nic.socket_set.prune();
			nic.poll(cx, smol::Instant::now());
			Ok(Poll::Pending)
		})
        .unwrap_or(Poll::Ready(()))
	})
	.await;
    error!("network_run exited");
}

<<<<<<< HEAD
extern "C" fn nic_thread(_: usize) {
	loop {
		unsafe {
			sys_netwait();
		}

		debug!("network interrupt");

        unsafe { 
            NIC.with(|nic| {
                debug!("polling nic");
                nic.poll_common(smol::Instant::now());
                nic.wake();
                Ok(())
            }).unwrap();
        }
	}
}

pub(crate) fn network_init() -> io::Result<()> {
	// initialize variable, which contains the next local endpoint
	LOCAL_ENDPOINT.store(start_endpoint(), Ordering::Release);

	unsafe {
		NIC = NetworkInterface::<HermitNet>::new();

        debug!("net init");
        NIC.with(|nic|
			    Ok(nic.poll_common(smol::Instant::now()))
            )
            .and_then(|_| {
                debug!("spawning nic thread");
				// create thread, which manages the network stack
				// use a higher priority to reduce the network latency
				let mut tid: Tid = 0;
				let ret = sys_spawn(&mut tid, nic_thread, 0, 3, 0);
				if ret >= 0 {
					debug!("Spawn network thread with id {}", tid);
				}

				spawn(network_run()).detach();

				// switch to network thread
				sys_yield();
                Ok(())
			})
	}
}

///////////////////////////////////////////////////////////////////
// new interface
///////////////////////////////////////////////////////////////////


/// creates a new socket (TCP/UDP/...)
#[no_mangle]
pub fn sys_socket(mut info: abi::SocketInfo) -> io::Result<abi::Socket> {
    // Currently only UNSPECIFIED Ip adresses are ok
    // I need to check what smol does with unknown ips
    match &mut info.socket_addr {
        abi::SocketAddr::V4(abi::SocketAddrV4 { 
            ip_addr: abi::Ipv4Addr::UNSPECIFIED, ref mut port
        }) => *port = if *port != 0 { *port } else { local_endpoint() },
        abi::SocketAddr::V6(abi::SocketAddrV6 {
            ip_addr: abi::Ipv6Addr::UNSPECIFIED, ref mut port, ..
        }) => *port = if *port != 0 { *port } else { local_endpoint() },
        _ => return Err(IOError!(Unsupported, "Can't specify an address on socket creation")),
    };

    match info.socket_type {
        abi::SocketType::Tcp => unsafe { 
            NIC.with( |nic| nic.create_tcp(info) )
        },
        _ => Err(IOError!(InvalidInput, "Unsupported Socket Type")),
    }
}

/// duplicates a socket 
#[no_mangle]
pub fn sys_socket_dup(socket: abi::Socket) -> Result<abi::Socket,io::Error> {
    // ToDo: use internal reference count of SocketSet
    unsafe { 
        NIC.with( |nic| {
            nic.retain(socket)
        })?;
    }
    Ok(socket)
}

/// close a socket
#[no_mangle]
pub fn sys_socket_close(socket: abi::Socket) -> io::Result<()> {
    let MapEntry { handle, info, .. } = unsafe { NIC.with(|nic| nic.release(socket))? };
    let async_socket = AsyncTcpSocket::from(handle);
    let task = spawn(async_socket.close());
    if info.non_blocking {
        task.detach();
        Ok(())
    } else {
        block_on(task, None)?
    }
}

/// make a socket listen for a connections
///
/// NOTE: this does currently not queue connections if multiple arrive therefore 
///       any futher connection attempts after the first will be reset
///       ToDo: make this work please
#[no_mangle] 
pub fn sys_tcp_listen(socket: abi::Socket) -> Result<(), io::Error> {
    let MapEntry { handle, info, .. } = unsafe { NIC.with(|nic| nic.get(socket))? };
    let async_socket = AsyncTcpSocket::from(handle);
    async_socket.listen(abi_to_smol!(info.socket_addr => IpEndpoint))
}

#[no_mangle]
pub fn sys_tcp_connect(socket: abi::Socket, remote: abi::SocketAddr) -> io::Result<()> {
    let MapEntry { handle, info, .. } = unsafe { NIC.with(|nic| nic.get(socket))? };
    let local = abi_to_smol!(info.socket_addr => IpEndpoint);
    let remote = abi_to_smol!(remote => IpEndpoint);
    let async_socket = AsyncTcpSocket::from(handle);

    if info.non_blocking {
        run_executor();
        if !async_socket.is_open() {
            debug!("connecting {local} to {remote}", local=local, remote=remote);
            async_socket.connect(remote,local)?;
            Err(IOError!(WouldBlock,"connect would block"))
        } else if !async_socket.is_connected() {
            debug!("not yet connected");
            Err(IOError!(WouldBlock,"connect would block"))
        } else {
            Ok(())
        }
    } else {
        debug!("connecting {local} to {remote}", local=local, remote=remote);
        async_socket.connect(remote,local)?;
        debug!("wait for connection");
        block_on(async_socket.wait_for_connection(), None)?
    }
}

#[no_mangle]
pub fn sys_tcp_accept(socket: abi::Socket) -> Result<abi::Socket,io::Error> {
    let MapEntry { handle, info, .. } = unsafe { NIC.with(|nic| nic.get(socket))? };
    let socket = AsyncTcpSocket::from(handle);
    unimplemented!()
    /*if info.non_blocking {
        if socket.can_recv() {
            socket.accept()?;
        } else {
            Err(IOError!(WouldBlock,"socket recv buffer empty"))
        }
    } else {
        let socket = block_on(socket.wait_for_incoming_connection(), None)??;
        socket.read(buf)
    }*/
}

#[no_mangle] 
pub fn sys_tcp_read(socket: abi::Socket, buf: &mut [u8]) -> Result<usize,io::Error> {
    let MapEntry { handle, info, .. } = unsafe { NIC.with(|nic| nic.get(socket))? };
    let socket = AsyncTcpSocket::from(handle);
    
    if info.non_blocking {
        run_executor();
        if socket.can_recv() {
            socket.read(buf)
        } else {
            Err(IOError!(WouldBlock,"socket recv buffer empty"))
        }
    } else {
        let socket = block_on(socket.wait_for_readable(), None)??;
        socket.read(buf)
    }
}

#[no_mangle] 
pub fn sys_tcp_write(socket: abi::Socket, buf: &[u8]) -> Result<usize, io::Error> {
    let MapEntry { handle, info, .. } = unsafe { NIC.with(|nic| nic.get(socket))? };
    let socket = AsyncTcpSocket::from(handle);

    if info.non_blocking {
        run_executor();
        if socket.can_send() {
            socket.write(buf)
        } else {
            Err(IOError!(WouldBlock,"socket send buffer full"))
        }
    } else {
        let socket = block_on(socket.wait_for_writeable(), None)??;
        socket.write(buf)
    }   
}

///////////////////////////////////////////////////////////////////
// old interface
///////////////////////////////////////////////////////////////////

#[no_mangle]
pub fn sys_tcp_stream_connect(
    ip_slice: &[u8], 
    port: u16, 
    timeout: Option<u64>
) -> Result<smol::SocketHandle, ()> {
	let MapEntry { handle, info, .. } = unsafe { NIC.with( |nic| {
        nic.create_tcp_with_port(Some(local_endpoint()))
        .and_then(|abi_socket| {
            nic.get(abi_socket)
        })
    }).map_err(|_| ())?};
    let ip_str = std::str::from_utf8(ip_slice).map_err(|_| ())?;
    let ip_address = smol::IpAddress::from_str(ip_str).map_err(|_| ())?;
    let async_socket = AsyncTcpSocket::from(handle);

    async_socket.connect(
        (ip_address, port).into(), 
        abi_to_smol!(info.socket_addr => IpEndpoint)
    ).map_err(|_| ())?;
	block_on(
		async_socket.wait_for_connection(),
		timeout.map(|ms| smol::Duration::from_millis(ms)),
	)
    .map_err(|_| { debug!("timeout"); () })?
    .map(|_| handle)
    .map_err(|err| { debug!("connect failed {:?}",err); () })
}

#[no_mangle]
pub fn sys_tcp_stream_read(
    handle: smol::SocketHandle, 
    buffer: &mut [u8]
) -> Result<usize, ()> {
	let socket = AsyncTcpSocket::from(handle);
	let socket = block_on(socket.wait_for_readable(), None)
        .map_err(|_| ())?
        .map_err(|_| ())?;
    socket.read(buffer).map_err(|_| ())
}

#[no_mangle]
pub fn sys_tcp_stream_write(
    handle: smol::SocketHandle, 
    buffer: &[u8]
) -> Result<usize, ()> {
	let socket = AsyncTcpSocket::from(handle);
	let socket = block_on(socket.wait_for_writeable(), None)
        .map_err(|_| ())?
        .map_err(|_| ())?;
    socket.write(buffer).map_err(|_| ())
}

#[no_mangle]
pub fn sys_tcp_stream_close(
    handle: smol::SocketHandle
) -> Result<(), ()> {
	let socket = AsyncTcpSocket::from(handle);
	block_on(socket.close(), None)
        .map_err(|_| ())?
        .map_err(|_| ())
=======
pub(crate) fn network_delay(timestamp: Instant) -> Option<Duration> {
	NIC.lock().unwrap().as_nic_mut().ok()?.poll_delay(timestamp)
}

pub(crate) async fn network_run() {
	future::poll_fn(|cx| match NIC.lock().unwrap().deref_mut() {
		NetworkState::Initialized(nic) => {
			nic.poll(cx, Instant::now());
			Poll::Pending
		}
		_ => Poll::Ready(()),
	})
	.await
}

extern "C" fn nic_thread(_: usize) {
	loop {
		unsafe { sys_netwait() };

		trace!("Network thread checks the devices");

		if let NetworkState::Initialized(nic) = NIC.lock().unwrap().deref_mut() {
			nic.poll_common(Instant::now());
		}
	}
}

pub(crate) fn network_init() -> Result<(), ()> {
	// initialize variable, which contains the next local endpoint
	LOCAL_ENDPOINT.store(start_endpoint(), Ordering::SeqCst);

	let mut guard = NIC.lock().unwrap();

	*guard = NetworkInterface::<HermitNet>::new();

	if let NetworkState::Initialized(nic) = guard.deref_mut() {
		nic.poll_common(Instant::now());

		// create thread, which manages the network stack
		// use a higher priority to reduce the network latency
		let mut tid: Tid = 0;
		let ret = unsafe { sys_spawn(&mut tid, nic_thread, 0, 3, 0) };
		if ret >= 0 {
			debug!("Spawn network thread with id {}", tid);
		}

		spawn(network_run()).detach();

		// switch to network thread
		unsafe { sys_yield() };
	}

	Ok(())
}

#[no_mangle]
pub fn sys_tcp_stream_connect(ip: &[u8], port: u16, timeout: Option<u64>) -> Result<Handle, ()> {
	let socket = AsyncSocket::new();
	block_on(socket.connect(ip, port), timeout.map(Duration::from_millis))?.map_err(|_| ())
}

#[no_mangle]
pub fn sys_tcp_stream_read(handle: Handle, buffer: &mut [u8]) -> Result<usize, ()> {
	let socket = AsyncSocket::from(handle);
	poll_on(socket.read(buffer), None)?.map_err(|_| ())
}

#[no_mangle]
pub fn sys_tcp_stream_write(handle: Handle, buffer: &[u8]) -> Result<usize, ()> {
	let socket = AsyncSocket::from(handle);
	poll_on(socket.write(buffer), None)?.map_err(|_| ())
}

#[no_mangle]
pub fn sys_tcp_stream_close(handle: Handle) -> Result<(), ()> {
	let socket = AsyncSocket::from(handle);
	block_on(socket.close(), None)?.map_err(|_| ())
>>>>>>> a626e9f2
}

//ToDo: an enum, or at least constants would be better
#[no_mangle]
pub fn sys_tcp_stream_shutdown(
    handle: smol::SocketHandle, how: i32
) -> Result<(), ()> {
	match how {
		0 /* Read */ => {
			trace!("Shutdown::Read is not implemented");
			Ok(())
		},
		1 /* Write */ => {
			sys_tcp_stream_close(handle)
		},
		2 /* Both */ => {
			sys_tcp_stream_close(handle)
		},
		_ => {
			panic!("Invalid shutdown argument {}", how);
		},
	}
}

#[no_mangle]
pub fn sys_tcp_stream_set_read_timeout(
    _handle: smol::SocketHandle, 
    _timeout: Option<u64>
) -> Result<(), ()> {
	Err(())
}

#[no_mangle]
pub fn sys_tcp_stream_get_read_timeout(
    _handle: smol::SocketHandle
) -> Result<Option<u64>, ()> {
	Err(())
}

#[no_mangle]
pub fn sys_tcp_stream_set_write_timeout(
    _handle: smol::SocketHandle, 
    _timeout: Option<u64>
) -> Result<(), ()> {
	Err(())
}

#[no_mangle]
pub fn sys_tcp_stream_get_write_timeout(
    _handle: smol::SocketHandle
) -> Result<Option<u64>, ()> {
	Err(())
}

#[deprecated(since = "0.1.14", note = "Please don't use this function")]
#[no_mangle]
pub fn sys_tcp_stream_duplicate(
    _handle: smol::SocketHandle
) -> Result<smol::SocketHandle, ()> {
	Err(())
}

#[no_mangle]
pub fn sys_tcp_stream_peek(
    _handle: smol::SocketHandle, 
    _buf: &mut [u8]
) -> Result<usize, ()> {
	Err(())
}

#[no_mangle]
pub fn sys_tcp_stream_set_nonblocking(
    _handle: smol::SocketHandle, 
    _mode: bool
) -> Result<(), ()> {
	Err(())
}

#[no_mangle]
pub fn sys_tcp_stream_set_tll(
    _handle: smol::SocketHandle, 
    _ttl: u32
) -> Result<(), ()> {
	Err(())
}

#[no_mangle]
pub fn sys_tcp_stream_get_tll(_handle: smol::SocketHandle) -> Result<u32, ()> {
	Err(())
}

#[no_mangle]
<<<<<<< HEAD
pub fn sys_tcp_stream_peer_addr(
    handle: smol::SocketHandle
) -> Result<(smol::IpAddress, u16), ()> {
	let mut guard = match unsafe { &mut NIC } {
		NetworkState::Initialized(nic) => nic.lock().unwrap(),
		_ => return Err(()),
	};
	let mut socket = guard.socket_set.get::<smol::TcpSocket>(handle);
	socket.set_keep_alive(Some(smol::Duration::from_millis(DEFAULT_KEEP_ALIVE_INTERVAL)));
=======
pub fn sys_tcp_stream_peer_addr(handle: Handle) -> Result<(IpAddress, u16), ()> {
	let mut guard = NIC.lock().unwrap();
	let nic = guard.as_nic_mut().map_err(drop)?;
	let mut socket = nic.sockets.get::<TcpSocket>(handle);
	socket.set_keep_alive(Some(Duration::from_millis(DEFAULT_KEEP_ALIVE_INTERVAL)));
>>>>>>> a626e9f2
	let endpoint = socket.remote_endpoint();

	Ok((endpoint.addr, endpoint.port))
}

#[no_mangle]
<<<<<<< HEAD
pub fn sys_tcp_listener_accept(
    port: u16
) -> Result<(smol::SocketHandle, smol::IpAddress, u16),()> {
    let MapEntry { handle, info, .. } = unsafe { NIC.with( |nic|
        nic.create_tcp_with_port(Some(port))
        .and_then(|abi_socket| {
            nic.get(abi_socket)
        })
    ).map_err(|_| ())? };
	let async_socket = AsyncTcpSocket::from(handle);
    async_socket.listen(abi_to_smol!(info.socket_addr => IpEndpoint)).map_err(|_| ())?;
    debug!("accepting ");
	let socket = block_on(async_socket.wait_for_incoming_connection(), None)
        .map_err(|_| ())?
        .map_err(|_| ())?;

    let remote = socket.accept() .map_err(|_| ())?;

	Ok((handle, remote.addr, remote.port))
=======
pub fn sys_tcp_listener_accept(port: u16) -> Result<(Handle, IpAddress, u16), ()> {
	let socket = AsyncSocket::new();
	let (addr, port) = block_on(socket.accept(port), None)?.map_err(|_| ())?;

	Ok((socket.0, addr, port))
>>>>>>> a626e9f2
}<|MERGE_RESOLUTION|>--- conflicted
+++ resolved
@@ -7,18 +7,14 @@
 #[cfg(target_arch = "x86_64")]
 use std::arch::x86_64::_rdtsc;
 use std::convert::TryInto;
-<<<<<<< HEAD
 use std::collections::HashMap;
-=======
 use std::ops::DerefMut;
->>>>>>> a626e9f2
 use std::str::FromStr;
 use std::sync::atomic::{AtomicU16, AtomicUsize, Ordering};
 use std::sync::Mutex;
 use std::task::{Context, Poll};
 use std::u16;
 
-<<<<<<< HEAD
 mod smol {
     #[cfg(feature = "dhcpv4")]
     pub use smoltcp::dhcp::Dhcpv4Client;
@@ -27,6 +23,7 @@
     #[cfg(feature = "trace")]
     pub use smoltcp::phy::EthernetTracer;
 
+    pub use smoltcp::iface::EthernetInterface;
     pub use smoltcp::phy::Device;
     pub use smoltcp::time::{Duration, Instant};
     pub use smoltcp::wire::{IpAddress,IpEndpoint};
@@ -43,7 +40,7 @@
 use futures_lite::future;
 
 use crate::net::device::HermitNet;
-use crate::net::executor::{block_on, spawn, run_executor};
+use crate::net::executor::{poll_on as block_on, spawn, run_executor};
 use crate::net::waker::WakerRegistration;
 
 macro_rules! abi_to_smol {
@@ -98,80 +95,23 @@
 pub(crate) enum NetworkState {
 	Missing,
 	InitializationFailed,
-	Initialized(Mutex<NetworkInterface<HermitNet>>),
-}
-
-static mut NIC: NetworkState = NetworkState::Missing;
+	Initialized(NetworkInterface<HermitNet>),
+}
 
 impl NetworkState {
-    pub fn with<F,R>(&self, f: F) -> Result<R,io::Error> 
+    pub fn with<F,R>(&mut self, f: F) -> io::Result<R> 
     where
-        F: FnOnce(&mut NetworkInterface<HermitNet>) -> Result<R,io::Error>,
+        F: FnOnce(&mut NetworkInterface<HermitNet>) -> io::Result<R>,
     {
 		match self {
-			NetworkState::Initialized(nic) => {
-				let mut guard = nic.lock()
-                    .map_err(|_| IOError!(Other,"Network Interface Poisoned"))?;
-                f(&mut* guard)
-			}
-			_ => {
-                Err(IOError!(NotFound,"Network Interface not found"))
-			}
+			NetworkState::Initialized(nic) => f(nic),
+			_ => Err(IOError!(NotFound,"Network Interface not found")),
 		}
     }
-
-    pub fn try_with<F,R>(&self, f: F) -> Result<R,io::Error> 
-    where
-        F: FnOnce(&mut NetworkInterface<HermitNet>) -> Result<R,io::Error>,
-    {
-		match self {
-			NetworkState::Initialized(nic) => {
-				let mut guard = nic.try_lock()
-                    .map_err(|_| IOError!(WouldBlock,"Network Interface locked"))?;
-                f(&mut* guard)
-			}
-			_ => {
-                Err(IOError!(NotFound,"Network Interface not found"))
-			}
-		}
-    }
-=======
-#[cfg(feature = "dhcpv4")]
-use smoltcp::dhcp::Dhcpv4Client;
-use smoltcp::phy::Device;
-#[cfg(feature = "trace")]
-use smoltcp::phy::EthernetTracer;
-use smoltcp::socket::{SocketHandle, SocketSet, TcpSocket, TcpSocketBuffer, TcpState};
-use smoltcp::time::{Duration, Instant};
-use smoltcp::wire::IpAddress;
-#[cfg(feature = "dhcpv4")]
-use smoltcp::wire::{IpCidr, Ipv4Address, Ipv4Cidr};
-use smoltcp::Error;
-
-use futures_lite::future;
-
-use crate::net::device::HermitNet;
-use crate::net::executor::{block_on, poll_on, spawn};
-use crate::net::waker::WakerRegistration;
-
-pub(crate) enum NetworkState {
-	Missing,
-	InitializationFailed,
-	Initialized(NetworkInterface<HermitNet>),
-}
-
-impl NetworkState {
-	fn as_nic_mut(&mut self) -> Result<&mut NetworkInterface<HermitNet>, &'static str> {
-		match self {
-			NetworkState::Initialized(nic) => Ok(nic),
-			_ => Err("Network is not initialized!"),
-		}
-	}
 }
 
 lazy_static! {
 	static ref NIC: Mutex<NetworkState> = Mutex::new(NetworkState::Missing);
->>>>>>> a626e9f2
 }
 
 extern "C" {
@@ -192,7 +132,6 @@
 static LOCAL_ENDPOINT: AtomicU16 = AtomicU16::new(0);
 static CURRENT_SOCKET: AtomicUsize = AtomicUsize::new(1);
 
-<<<<<<< HEAD
 #[derive(Clone)]
 pub(crate) struct MapEntry {
     handle: smol::SocketHandle,
@@ -201,20 +140,13 @@
 }
 
 pub(crate) struct NetworkInterface<T: for<'a> smol::Device<'a>> {
-=======
-pub(crate) struct NetworkInterface<T: for<'a> Device<'a>> {
->>>>>>> a626e9f2
 	#[cfg(feature = "trace")]
-	pub iface: smoltcp::iface::EthernetInterface<'static, EthernetTracer<T>>,
+	pub iface: smol::EthernetInterface<'static, EthernetTracer<T>>,
 	#[cfg(not(feature = "trace"))]
-	pub iface: smoltcp::iface::EthernetInterface<'static, T>,
-<<<<<<< HEAD
+	pub iface: smol::EthernetInterface<'static, T>,
 	pub socket_set: smol::SocketSet<'static>,
     pub socket_map: HashMap<abi::Socket,MapEntry>,
     //pub event_map: HashMap<abi::Socket,Arc<Mutex<Vec<abi::event::Event>>>>,
-=======
-	pub sockets: SocketSet<'static>,
->>>>>>> a626e9f2
 	#[cfg(feature = "dhcpv4")]
 	dhcp: Dhcpv4Client,
 	#[cfg(feature = "dhcpv4")]
@@ -226,7 +158,6 @@
 where
 	T: for<'a> smol::Device<'a>,
 {
-<<<<<<< HEAD
 	pub(crate) fn insert_socket(
         &mut self, 
         smol_socket: smol::Socket<'static>, 
@@ -275,21 +206,22 @@
             .ok_or(IOError!(InvalidInput, "Unknown Socket"))
     }
 
-    pub(crate) fn release(&mut self, socket: abi::Socket) -> io::Result<MapEntry> {
-        self.socket_map.get_mut(&socket)
+    pub(crate) fn release(&mut self, socket: abi::Socket) -> io::Result<()> {
+        let mut remove_socket = false;
+        self.socket_map
+            .get_mut(&socket)
             .map(|entry| {
                 if entry.ref_count > 0 { 
                     entry.ref_count -= 1;
-                } else { panic!("internal error in NIC's socket_map") }
-                entry.clone()
+                } else { 
+                    remove_socket = true;
+                }
             })
-            .map(|entry| {
-                if entry.ref_count == 0 {
-                   self.remove(socket);
-                }
-                entry
-            })
-            .ok_or(IOError!(InvalidInput, "Unknown Socket"))
+            .ok_or(IOError!(InvalidInput, "Unknown Socket"))?;
+                    
+            if remove_socket { self.remove(socket)?; }
+
+            Ok(())
     }
 
     pub(crate) fn create_tcp(&mut self, info: abi::SocketInfo) -> io::Result<abi::Socket> {
@@ -314,26 +246,11 @@
         )
     }
 
-=======
-	pub(crate) fn create_handle(&mut self) -> Result<Handle, ()> {
-		let tcp_rx_buffer = TcpSocketBuffer::new(vec![0; 65535]);
-		let tcp_tx_buffer = TcpSocketBuffer::new(vec![0; 65535]);
-		let tcp_socket = TcpSocket::new(tcp_rx_buffer, tcp_tx_buffer);
-		let tcp_handle = self.sockets.add(tcp_socket);
-
-		Ok(tcp_handle)
-	}
-
->>>>>>> a626e9f2
 	pub(crate) fn wake(&mut self) {
 		self.waker.wake()
 	}
 
-<<<<<<< HEAD
 	pub(crate) fn poll_common(&mut self, timestamp: smol::Instant) {
-=======
-	pub(crate) fn poll_common(&mut self, timestamp: Instant) {
->>>>>>> a626e9f2
 		while self
 			.iface
 			.poll(&mut self.socket_set, timestamp.into())
@@ -386,22 +303,8 @@
 				}
 			}
 		});
-<<<<<<< HEAD
-=======
-	}
-
-	pub(crate) fn poll(&mut self, cx: &mut Context<'_>, timestamp: Instant) {
-		self.waker.register(cx.waker());
-		self.poll_common(timestamp);
-	}
-
-	pub(crate) fn poll_delay(&mut self, timestamp: Instant) -> Option<Duration> {
-		self.iface.poll_delay(&self.sockets, timestamp)
->>>>>>> a626e9f2
-	}
-}
-
-<<<<<<< HEAD
+	}
+
 	pub(crate) fn poll(&mut self, cx: &mut Context<'_>, timestamp: smol::Instant) {
 		self.waker.register(cx.waker());
 		self.poll_common(timestamp);
@@ -421,26 +324,35 @@
     where
         F: FnOnce(&mut smol::TcpSocket) -> R
     {
-        unsafe {
-            NIC.with(|nic| {
+        NIC
+            .lock()
+            .unwrap()
+            .with(|nic| {
                 let ret = nic.with_socket(self.handle,f);
                 nic.wake();
                 Ok(ret)
-            }).unwrap()
-        }
+            })
+            .unwrap()
 	}
 
 	fn try_with<F,R>(&self, f: F) -> io::Result<R> 
     where
         F: FnOnce(&mut smol::TcpSocket) -> R
     {
-        unsafe {
-            NIC.try_with(|nic| {
-                let ret = nic.with_socket(self.handle,f);
-                nic.wake();
-                Ok(ret)
+        use std::sync::TryLockError::*;
+        NIC
+            .try_lock()
+            .or_else(|err| match err {
+                Poisoned(_) => Err(IOError!(Other,"internal mutex poisend")),
+                WouldBlock => Err(IOError!(WouldBlock,"nic mutex locked"))
             })
-        }
+            .and_then(|mut state| 
+                state.with(|nic| {
+                    let ret = nic.with_socket(self.handle,f);
+                    nic.wake();
+                    Ok(ret)
+                })
+            )
 	}
 
     /// Not in CLOSED, TIME-WAIT or LISTEN state
@@ -597,7 +509,7 @@
 	pub(crate) async fn close(self) -> io::Result<()> {
         // check whether the connection is already closed
 		let _check = future::poll_fn(|cx| {
-			self.with(|socket| match socket.state() {
+			self.try_with(|socket| match socket.state() {
 				smol::TcpState::Closed => Poll::Ready(
                     Err(IOError!(NotConnected,"socket already closed"))),
 				smol::TcpState::FinWait1
@@ -611,157 +523,12 @@
 						Poll::Pending
 					} else {
 						socket.close();
-=======
-pub(crate) struct AsyncSocket(Handle);
-
-impl AsyncSocket {
-	pub(crate) fn new() -> Self {
-		let handle = NIC
-			.lock()
-			.unwrap()
-			.as_nic_mut()
-			.unwrap()
-			.create_handle()
-			.unwrap();
-		Self(handle)
-	}
-
-	fn with<R>(&self, f: impl FnOnce(&mut TcpSocket) -> R) -> R {
-		let mut guard = NIC.lock().unwrap();
-		let nic = guard.as_nic_mut().unwrap();
-		let res = {
-			let mut s = nic.sockets.get::<TcpSocket>(self.0);
-			f(&mut *s)
-		};
-		nic.wake();
-		res
-	}
-
-	pub(crate) async fn connect(&self, ip: &[u8], port: u16) -> Result<Handle, Error> {
-		let address = IpAddress::from_str(std::str::from_utf8(ip).map_err(|_| Error::Illegal)?)
-			.map_err(|_| Error::Illegal)?;
-
-		self.with(|s| {
-			s.connect(
-				(address, port),
-				LOCAL_ENDPOINT.fetch_add(1, Ordering::SeqCst),
-			)
-		})
-		.map_err(|_| Error::Illegal)?;
-
-		future::poll_fn(|cx| {
-			self.with(|s| match s.state() {
-				TcpState::Closed | TcpState::TimeWait => Poll::Ready(Err(Error::Unaddressable)),
-				TcpState::Listen => Poll::Ready(Err(Error::Illegal)),
-				TcpState::SynSent | TcpState::SynReceived => {
-					s.register_send_waker(cx.waker());
-					Poll::Pending
-				}
-				_ => Poll::Ready(Ok(self.0)),
-			})
-		})
-		.await
-	}
-
-	pub(crate) async fn accept(&self, port: u16) -> Result<(IpAddress, u16), Error> {
-		self.with(|s| s.listen(port).map_err(|_| Error::Illegal))?;
-
-		future::poll_fn(|cx| {
-			self.with(|s| {
-				if s.is_active() {
-					Poll::Ready(Ok(()))
-				} else {
-					match s.state() {
-						TcpState::Closed
-						| TcpState::Closing
-						| TcpState::FinWait1
-						| TcpState::FinWait2 => Poll::Ready(Err(Error::Illegal)),
-						_ => {
-							s.register_recv_waker(cx.waker());
-							Poll::Pending
-						}
-					}
-				}
-			})
-		})
-		.await?;
-
-		let mut guard = NIC.lock().unwrap();
-		let nic = guard.as_nic_mut().map_err(|_| Error::Illegal)?;
-		let mut socket = nic.sockets.get::<TcpSocket>(self.0);
-		socket.set_keep_alive(Some(Duration::from_millis(DEFAULT_KEEP_ALIVE_INTERVAL)));
-		let endpoint = socket.remote_endpoint();
-
-		Ok((endpoint.addr, endpoint.port))
-	}
-
-	pub(crate) async fn read(&self, buffer: &mut [u8]) -> Result<usize, Error> {
-		future::poll_fn(|cx| {
-			self.with(|s| match s.state() {
-				TcpState::FinWait1
-				| TcpState::FinWait2
-				| TcpState::Closed
-				| TcpState::Closing
-				| TcpState::TimeWait => Poll::Ready(Err(Error::Illegal)),
-				_ => {
-					if s.may_recv() {
-						Poll::Ready(s.recv_slice(buffer))
-					} else {
-						s.register_recv_waker(cx.waker());
-						Poll::Pending
-					}
-				}
-			})
-		})
-		.await
-		.map_err(|_| Error::Illegal)
-	}
-
-	pub(crate) async fn write(&self, buffer: &[u8]) -> Result<usize, Error> {
-		future::poll_fn(|cx| {
-			self.with(|s| match s.state() {
-				TcpState::FinWait1
-				| TcpState::FinWait2
-				| TcpState::Closed
-				| TcpState::Closing
-				| TcpState::TimeWait => Poll::Ready(Err(Error::Illegal)),
-				_ => {
-					if !s.may_recv() {
-						Poll::Ready(Ok(0))
-					} else if s.can_send() {
-						Poll::Ready(s.send_slice(buffer).map_err(|_| Error::Illegal))
-					} else {
-						s.register_send_waker(cx.waker());
-						Poll::Pending
-					}
-				}
-			})
-		})
-		.await
-	}
-
-	pub(crate) async fn close(&self) -> Result<(), Error> {
-		future::poll_fn(|cx| {
-			self.with(|s| match s.state() {
-				TcpState::FinWait1
-				| TcpState::FinWait2
-				| TcpState::Closed
-				| TcpState::Closing
-				| TcpState::TimeWait => Poll::Ready(Err(Error::Illegal)),
-				_ => {
-					if s.send_queue() > 0 {
-						s.register_send_waker(cx.waker());
-						Poll::Pending
-					} else {
-						s.close();
->>>>>>> a626e9f2
 						Poll::Ready(Ok(()))
 					}
 				}
-			})
-		})
-<<<<<<< HEAD
-		.await;
+			}).unwrap_or(Poll::Pending)
+		}) 
+        .await?;
 
         // fully close the connection
         // ToDo: detach a separate future which fully closes the connection 
@@ -769,43 +536,32 @@
         //       TIMEWAIT
 		future::poll_fn(|cx| {
 			self.with(|socket| match socket.state() {
-				smol::TcpState::Closed | smol::TcpState::TimeWait => Poll::Ready(Ok(())),
+				smol::TcpState::Closed /*| smol::TcpState::TimeWait*/ => Poll::Ready(Ok(())),
 				_ => {
 					socket.register_send_waker(cx.waker());
-=======
-		.await?;
-
-		future::poll_fn(|cx| {
-			self.with(|s| match s.state() {
-				TcpState::FinWait1
-				| TcpState::FinWait2
-				| TcpState::Closed
-				| TcpState::Closing
-				| TcpState::TimeWait => Poll::Ready(Ok(())),
-				_ => {
-					s.register_send_waker(cx.waker());
->>>>>>> a626e9f2
 					Poll::Pending
 				}
 			})
 		})
-		.await
-<<<<<<< HEAD
-        //.and(check)
+		.await?;
+
+		future::poll_fn(|_| { 
+            if let Ok(mut state) = NIC.try_lock() {
+                Poll::Ready(
+                    state
+                        .with(|nic| Ok(nic.socket_set.release(self.handle)))
+                )
+            } else {
+                Poll::Pending
+            }
+        })
+        .await
 	}
 }
 
 impl From<smol::SocketHandle> for AsyncTcpSocket {
 	fn from(handle: smol::SocketHandle) -> Self {
 		AsyncTcpSocket { handle }
-=======
-	}
-}
-
-impl From<Handle> for AsyncSocket {
-	fn from(handle: Handle) -> Self {
-		AsyncSocket(handle)
->>>>>>> a626e9f2
 	}
 }
 
@@ -834,37 +590,37 @@
 }
 
 pub(crate) fn network_delay(timestamp: smol::Instant) -> Option<smol::Duration> {
-	unsafe { NIC.try_with(|nic| Ok(nic.poll_delay(timestamp))).ok().flatten() }
+	unsafe { NIC.lock().unwrap().with(|nic| Ok(nic.poll_delay(timestamp))).ok().flatten() }
 }
 
 // make this part of executor run
 pub(crate) async fn network_run() {
 	future::poll_fn(|cx| unsafe { 
         debug!("polling network future!");
-        NIC.try_with(|nic| {
-            debug!("running future");
-            nic.socket_set.prune();
-			nic.poll(cx, smol::Instant::now());
-			Ok(Poll::Pending)
-		})
-        .unwrap_or(Poll::Ready(()))
-	})
-	.await;
+        NIC
+            .try_lock()
+            .and_then(|mut state| 
+                state.with(|nic| 
+                    Ok({
+                        debug!("running future");
+                        nic.socket_set.prune();
+                        nic.poll(cx, smol::Instant::now());
+                        Ok(Poll::Pending)
+                    })
+                )
+                .unwrap()
+            )
+            .unwrap_or(Poll::Ready(()))
+	}) .await;
     error!("network_run exited");
 }
 
-<<<<<<< HEAD
 extern "C" fn nic_thread(_: usize) {
 	loop {
-		unsafe {
-			sys_netwait();
-		}
-
-		debug!("network interrupt");
-
-        unsafe { 
-            NIC.with(|nic| {
-                debug!("polling nic");
+		unsafe { sys_netwait(); }
+
+        if let Ok(mut state) = NIC.try_lock() {
+            state.with(|nic| {
                 nic.poll_common(smol::Instant::now());
                 nic.wake();
                 Ok(())
@@ -877,30 +633,28 @@
 	// initialize variable, which contains the next local endpoint
 	LOCAL_ENDPOINT.store(start_endpoint(), Ordering::Release);
 
-	unsafe {
-		NIC = NetworkInterface::<HermitNet>::new();
-
-        debug!("net init");
-        NIC.with(|nic|
-			    Ok(nic.poll_common(smol::Instant::now()))
-            )
-            .and_then(|_| {
-                debug!("spawning nic thread");
-				// create thread, which manages the network stack
-				// use a higher priority to reduce the network latency
-				let mut tid: Tid = 0;
-				let ret = sys_spawn(&mut tid, nic_thread, 0, 3, 0);
-				if ret >= 0 {
-					debug!("Spawn network thread with id {}", tid);
-				}
-
-				spawn(network_run()).detach();
-
-				// switch to network thread
-				sys_yield();
-                Ok(())
-			})
-	}
+    let mut guard = NIC.lock().unwrap();
+    *guard = NetworkInterface::<HermitNet>::new();
+
+    guard
+        .with(|nic|
+            Ok(nic.poll_common(smol::Instant::now()))
+        )
+        .and_then(|_| {
+            // create thread, which manages the network stack
+            // use a higher priority to reduce the network latency
+            let mut tid: Tid = 0;
+            let ret = unsafe { sys_spawn(&mut tid, nic_thread, 0, 3, 0) };
+            if ret >= 0 {
+                debug!("Spawn network thread with id {}", tid);
+            }
+
+            spawn(network_run()).detach();
+
+            // switch to network thread
+            unsafe { sys_yield() };
+            Ok(())
+        })
 }
 
 ///////////////////////////////////////////////////////////////////
@@ -924,9 +678,11 @@
     };
 
     match info.socket_type {
-        abi::SocketType::Tcp => unsafe { 
-            NIC.with( |nic| nic.create_tcp(info) )
-        },
+        abi::SocketType::Tcp => NIC
+            .lock()
+            .unwrap()
+            .with(|nic| nic.create_tcp(info) )
+        ,
         _ => Err(IOError!(InvalidInput, "Unsupported Socket Type")),
     }
 }
@@ -935,18 +691,19 @@
 #[no_mangle]
 pub fn sys_socket_dup(socket: abi::Socket) -> Result<abi::Socket,io::Error> {
     // ToDo: use internal reference count of SocketSet
-    unsafe { 
-        NIC.with( |nic| {
-            nic.retain(socket)
-        })?;
-    }
+    NIC.lock().unwrap().with( |nic| {
+        nic.retain(socket)
+    })?;
     Ok(socket)
 }
 
 /// close a socket
 #[no_mangle]
 pub fn sys_socket_close(socket: abi::Socket) -> io::Result<()> {
-    let MapEntry { handle, info, .. } = unsafe { NIC.with(|nic| nic.release(socket))? };
+    let MapEntry { handle, info, .. } = NIC
+        .lock()
+        .unwrap()
+        .with(|nic| nic.get(socket))?;
     let async_socket = AsyncTcpSocket::from(handle);
     let task = spawn(async_socket.close());
     if info.non_blocking {
@@ -964,14 +721,20 @@
 ///       ToDo: make this work please
 #[no_mangle] 
 pub fn sys_tcp_listen(socket: abi::Socket) -> Result<(), io::Error> {
-    let MapEntry { handle, info, .. } = unsafe { NIC.with(|nic| nic.get(socket))? };
+    let MapEntry { handle, info, .. } = NIC
+        .lock()
+        .unwrap()
+        .with(|nic| nic.get(socket))?;
     let async_socket = AsyncTcpSocket::from(handle);
     async_socket.listen(abi_to_smol!(info.socket_addr => IpEndpoint))
 }
 
 #[no_mangle]
 pub fn sys_tcp_connect(socket: abi::Socket, remote: abi::SocketAddr) -> io::Result<()> {
-    let MapEntry { handle, info, .. } = unsafe { NIC.with(|nic| nic.get(socket))? };
+    let MapEntry { handle, info, .. } = NIC
+        .lock()
+        .unwrap()
+        .with(|nic| nic.get(socket))?;
     let local = abi_to_smol!(info.socket_addr => IpEndpoint);
     let remote = abi_to_smol!(remote => IpEndpoint);
     let async_socket = AsyncTcpSocket::from(handle);
@@ -998,7 +761,10 @@
 
 #[no_mangle]
 pub fn sys_tcp_accept(socket: abi::Socket) -> Result<abi::Socket,io::Error> {
-    let MapEntry { handle, info, .. } = unsafe { NIC.with(|nic| nic.get(socket))? };
+    let MapEntry { handle, info, .. } = NIC
+        .lock()
+        .unwrap()
+        .with(|nic| nic.get(socket))?;
     let socket = AsyncTcpSocket::from(handle);
     unimplemented!()
     /*if info.non_blocking {
@@ -1015,7 +781,10 @@
 
 #[no_mangle] 
 pub fn sys_tcp_read(socket: abi::Socket, buf: &mut [u8]) -> Result<usize,io::Error> {
-    let MapEntry { handle, info, .. } = unsafe { NIC.with(|nic| nic.get(socket))? };
+    let MapEntry { handle, info, .. } = NIC
+        .lock()
+        .unwrap()
+        .with(|nic| nic.get(socket))?;
     let socket = AsyncTcpSocket::from(handle);
     
     if info.non_blocking {
@@ -1033,7 +802,10 @@
 
 #[no_mangle] 
 pub fn sys_tcp_write(socket: abi::Socket, buf: &[u8]) -> Result<usize, io::Error> {
-    let MapEntry { handle, info, .. } = unsafe { NIC.with(|nic| nic.get(socket))? };
+    let MapEntry { handle, info, .. } = NIC
+        .lock()
+        .unwrap()
+        .with(|nic| nic.get(socket))?;
     let socket = AsyncTcpSocket::from(handle);
 
     if info.non_blocking {
@@ -1059,12 +831,16 @@
     port: u16, 
     timeout: Option<u64>
 ) -> Result<smol::SocketHandle, ()> {
-	let MapEntry { handle, info, .. } = unsafe { NIC.with( |nic| {
-        nic.create_tcp_with_port(Some(local_endpoint()))
-        .and_then(|abi_socket| {
-            nic.get(abi_socket)
+	let MapEntry { handle, info, .. } = NIC
+        .lock()
+        .unwrap()
+        .with(|nic| {
+            nic.create_tcp_with_port(Some(local_endpoint()))
+            .and_then(|abi_socket| {
+                nic.get(abi_socket)
+            })
         })
-    }).map_err(|_| ())?};
+    .map_err(|_| ())?;
     let ip_str = std::str::from_utf8(ip_slice).map_err(|_| ())?;
     let ip_address = smol::IpAddress::from_str(ip_str).map_err(|_| ())?;
     let async_socket = AsyncTcpSocket::from(handle);
@@ -1114,85 +890,6 @@
 	block_on(socket.close(), None)
         .map_err(|_| ())?
         .map_err(|_| ())
-=======
-pub(crate) fn network_delay(timestamp: Instant) -> Option<Duration> {
-	NIC.lock().unwrap().as_nic_mut().ok()?.poll_delay(timestamp)
-}
-
-pub(crate) async fn network_run() {
-	future::poll_fn(|cx| match NIC.lock().unwrap().deref_mut() {
-		NetworkState::Initialized(nic) => {
-			nic.poll(cx, Instant::now());
-			Poll::Pending
-		}
-		_ => Poll::Ready(()),
-	})
-	.await
-}
-
-extern "C" fn nic_thread(_: usize) {
-	loop {
-		unsafe { sys_netwait() };
-
-		trace!("Network thread checks the devices");
-
-		if let NetworkState::Initialized(nic) = NIC.lock().unwrap().deref_mut() {
-			nic.poll_common(Instant::now());
-		}
-	}
-}
-
-pub(crate) fn network_init() -> Result<(), ()> {
-	// initialize variable, which contains the next local endpoint
-	LOCAL_ENDPOINT.store(start_endpoint(), Ordering::SeqCst);
-
-	let mut guard = NIC.lock().unwrap();
-
-	*guard = NetworkInterface::<HermitNet>::new();
-
-	if let NetworkState::Initialized(nic) = guard.deref_mut() {
-		nic.poll_common(Instant::now());
-
-		// create thread, which manages the network stack
-		// use a higher priority to reduce the network latency
-		let mut tid: Tid = 0;
-		let ret = unsafe { sys_spawn(&mut tid, nic_thread, 0, 3, 0) };
-		if ret >= 0 {
-			debug!("Spawn network thread with id {}", tid);
-		}
-
-		spawn(network_run()).detach();
-
-		// switch to network thread
-		unsafe { sys_yield() };
-	}
-
-	Ok(())
-}
-
-#[no_mangle]
-pub fn sys_tcp_stream_connect(ip: &[u8], port: u16, timeout: Option<u64>) -> Result<Handle, ()> {
-	let socket = AsyncSocket::new();
-	block_on(socket.connect(ip, port), timeout.map(Duration::from_millis))?.map_err(|_| ())
-}
-
-#[no_mangle]
-pub fn sys_tcp_stream_read(handle: Handle, buffer: &mut [u8]) -> Result<usize, ()> {
-	let socket = AsyncSocket::from(handle);
-	poll_on(socket.read(buffer), None)?.map_err(|_| ())
-}
-
-#[no_mangle]
-pub fn sys_tcp_stream_write(handle: Handle, buffer: &[u8]) -> Result<usize, ()> {
-	let socket = AsyncSocket::from(handle);
-	poll_on(socket.write(buffer), None)?.map_err(|_| ())
-}
-
-#[no_mangle]
-pub fn sys_tcp_stream_close(handle: Handle) -> Result<(), ()> {
-	let socket = AsyncSocket::from(handle);
-	block_on(socket.close(), None)?.map_err(|_| ())
->>>>>>> a626e9f2
 }
 
 //ToDo: an enum, or at least constants would be better
@@ -1285,39 +982,36 @@
 }
 
 #[no_mangle]
-<<<<<<< HEAD
 pub fn sys_tcp_stream_peer_addr(
     handle: smol::SocketHandle
 ) -> Result<(smol::IpAddress, u16), ()> {
-	let mut guard = match unsafe { &mut NIC } {
-		NetworkState::Initialized(nic) => nic.lock().unwrap(),
-		_ => return Err(()),
-	};
-	let mut socket = guard.socket_set.get::<smol::TcpSocket>(handle);
-	socket.set_keep_alive(Some(smol::Duration::from_millis(DEFAULT_KEEP_ALIVE_INTERVAL)));
-=======
-pub fn sys_tcp_stream_peer_addr(handle: Handle) -> Result<(IpAddress, u16), ()> {
-	let mut guard = NIC.lock().unwrap();
-	let nic = guard.as_nic_mut().map_err(drop)?;
-	let mut socket = nic.sockets.get::<TcpSocket>(handle);
-	socket.set_keep_alive(Some(Duration::from_millis(DEFAULT_KEEP_ALIVE_INTERVAL)));
->>>>>>> a626e9f2
-	let endpoint = socket.remote_endpoint();
+	let endpoint = NIC
+        .lock()
+        .unwrap()
+        .with(|nic| Ok({
+            let mut socket = nic.socket_set.get::<smol::TcpSocket>(handle);
+	        socket.set_keep_alive(
+                Some(smol::Duration::from_millis(DEFAULT_KEEP_ALIVE_INTERVAL)));
+            socket.remote_endpoint()
+        }))
+        .unwrap();
 
 	Ok((endpoint.addr, endpoint.port))
 }
 
 #[no_mangle]
-<<<<<<< HEAD
 pub fn sys_tcp_listener_accept(
     port: u16
 ) -> Result<(smol::SocketHandle, smol::IpAddress, u16),()> {
-    let MapEntry { handle, info, .. } = unsafe { NIC.with( |nic|
-        nic.create_tcp_with_port(Some(port))
-        .and_then(|abi_socket| {
-            nic.get(abi_socket)
-        })
-    ).map_err(|_| ())? };
+    let MapEntry { handle, info, .. } = NIC
+        .lock()
+        .unwrap()
+        .with( |nic|
+            nic.create_tcp_with_port(Some(port))
+            .and_then(|abi_socket| {
+                nic.get(abi_socket)
+            })
+        ).map_err(|_| ())?;
 	let async_socket = AsyncTcpSocket::from(handle);
     async_socket.listen(abi_to_smol!(info.socket_addr => IpEndpoint)).map_err(|_| ())?;
     debug!("accepting ");
@@ -1328,11 +1022,4 @@
     let remote = socket.accept() .map_err(|_| ())?;
 
 	Ok((handle, remote.addr, remote.port))
-=======
-pub fn sys_tcp_listener_accept(port: u16) -> Result<(Handle, IpAddress, u16), ()> {
-	let socket = AsyncSocket::new();
-	let (addr, port) = block_on(socket.accept(port), None)?.map_err(|_| ())?;
-
-	Ok((socket.0, addr, port))
->>>>>>> a626e9f2
 }