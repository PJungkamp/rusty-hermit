--- conflicted
+++ resolved
@@ -40,10 +40,7 @@
 concurrent-queue = "1.2"
 futures-lite = "1.11"
 lazy_static = "1.4"
-<<<<<<< HEAD
 hermit-abi = { path = "../hermit-abi", default-features = false ,features = ["net"] }
-=======
->>>>>>> a626e9f2
 
 [target.'cfg(target_arch = "x86_64")'.dependencies.x86]
 version = "0.*"
